--- conflicted
+++ resolved
@@ -31,62 +31,62 @@
 		// (m = 10, n = 20, r = 20) - 18 unmatched chars = 32
 		{
 			"mnr", []string{"moduleNameResolver.ts"}, []fuzzy.Match{
-			{
-				Str:            "moduleNameResolver.ts",
-				Index:          0,
-				MatchedIndexes: []int{0, 6, 10},
-				Score:          32,
-			},
-		},
+				{
+					Str:            "moduleNameResolver.ts",
+					Index:          0,
+					MatchedIndexes: []int{0, 6, 10},
+					Score:          32,
+				},
+			},
 		},
 		{
 			"mmt", []string{"mémeTemps"}, []fuzzy.Match{
-			{
-				Str:            "mémeTemps",
-				Index:          0,
-				MatchedIndexes: []int{0, 3, 5},
-				Score:          23,
-			},
-		},
+				{
+					Str:            "mémeTemps",
+					Index:          0,
+					MatchedIndexes: []int{0, 3, 5},
+					Score:          23,
+				},
+			},
 		},
 		// ranking
 		{
 			"mnr", []string{"moduleNameResolver.ts", "my name is_Ramsey"}, []fuzzy.Match{
-			{
-				Str:            "my name is_Ramsey",
-				Index:          1,
-				MatchedIndexes: []int{0, 3, 11},
-				Score:          36,
-			},
-			{
-				Str:            "moduleNameResolver.ts",
-				Index:          0,
-				MatchedIndexes: []int{0, 6, 10},
-				Score:          32,
-			},
-		},
+				{
+					Str:            "my name is_Ramsey",
+					Index:          1,
+					MatchedIndexes: []int{0, 3, 11},
+					Score:          36,
+				},
+				{
+					Str:            "moduleNameResolver.ts",
+					Index:          0,
+					MatchedIndexes: []int{0, 6, 10},
+					Score:          32,
+				},
+			},
 		},
 		// simple repeated pattern and adjacent match bonus
 		{
 			"aaa", []string{"aaa", "bbb"}, []fuzzy.Match{
-			{
-				Str:            "aaa",
-				Index:          0,
-				MatchedIndexes: []int{0, 1, 2},
-				Score:          30,
-			},
-		},
+				{
+					Str:            "aaa",
+					Index:          0,
+					MatchedIndexes: []int{0, 1, 2},
+					Score:          30,
+				},
+			},
 		},
 		// exhaustive matching
 		{
 			"tk", []string{"The Black Knight"}, []fuzzy.Match{
-			{
-				Str:            "The Black Knight",
-				Index:          0,
-				MatchedIndexes: []int{0, 10},
-				Score:          16,
-			},
-		},
+				{
+					Str:            "The Black Knight",
+					Index:          0,
+					MatchedIndexes: []int{0, 10},
+					Score:          16,
+				},
+			},
 		},
 		// any unmatched char in the pattern removes the whole match
 		{
@@ -99,14 +99,14 @@
 		// separator bonus
 		{
 			"abcx", []string{"abc\\x"}, []fuzzy.Match{
-			{
-				Str:            "abc\\x",
-				Index:          0,
-				MatchedIndexes: []int{0, 1, 2, 4},
-				Score:          49,
-			},
-		},
-<<<<<<< HEAD
+				{
+					Str:            "abc\\x",
+					Index:          0,
+					MatchedIndexes: []int{0, 1, 2, 4},
+					Score:          49,
+				},
+			},
+		},
 		// NULs are ignored and don't cause a panic
 		{
 			"ab", []string{"alphabet\x00\x00\x00\x00bet"}, []fuzzy.Match{
@@ -117,8 +117,6 @@
 					Score:          4,
 				},
 			},
-=======
->>>>>>> 45469896
 		},
 	}
 	for _, c := range cases {
@@ -187,25 +185,25 @@
 
 			{
 				"ue4", 4, []string{
-				"UE4Game.cpp",
-				"UE4Build.cs",
-				"UE4Game.Build.cs",
-				"UE4BuildUtils.cs",
-			},
+					"UE4Game.cpp",
+					"UE4Build.cs",
+					"UE4Game.Build.cs",
+					"UE4BuildUtils.cs",
+				},
 			},
 			{
 				"lll", 3, []string{
-				"LogFileLogger.cs",
-				"LockFreeListImpl.h",
-				"LevelExporterLOD.h",
-			},
+					"LogFileLogger.cs",
+					"LockFreeListImpl.h",
+					"LevelExporterLOD.h",
+				},
 			},
 			{
 				"aes", 3, []string{
-				"AES.h",
-				"AES.cpp",
-				"ActiveSound.h",
-			},
+					"AES.h",
+					"AES.cpp",
+					"ActiveSound.h",
+				},
 			},
 		}
 
@@ -240,19 +238,19 @@
 
 			{
 				"make", 4, []string{
-				"make",
-				"makelst",
-				"Makefile",
-				"Makefile",
-			},
+					"make",
+					"makelst",
+					"Makefile",
+					"Makefile",
+				},
 			},
 			{
 				"alsa", 4, []string{
-				"alsa.h",
-				"alsa.c",
-				"aw2-alsa.c",
-				"cx88-alsa.c",
-			},
+					"alsa.h",
+					"alsa.c",
+					"aw2-alsa.c",
+					"cx88-alsa.c",
+				},
 			},
 		}
 
